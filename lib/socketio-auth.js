--- conflicted
+++ resolved
@@ -10,11 +10,7 @@
   */
   nsp.on('connect', function(socket){
     if (!socket.auth) {
-<<<<<<< HEAD
-      winston.debug('removing socket from', nsp.name);
-=======
       debug('removing socket from %s', nsp.name);
->>>>>>> af1909b1
       delete nsp.connected[socket.id];
     }
   });
@@ -24,13 +20,8 @@
   /*
   If the socket attempted a connection before authentication, restore it.
   */
-<<<<<<< HEAD
   if (_.findWhere(nsp.sockets, {id: socket.id})) {
-    winston.debug('restoring socket to', nsp.name);
-=======
-  if(_.findWhere(nsp.sockets, {id: socket.id})) {
     debug('restoring socket to %s', nsp.name);
->>>>>>> af1909b1
     nsp.connected[socket.id] = socket;
   }
 }
@@ -53,11 +44,7 @@
 
       config.authenticate(data, function(err, success){
         if (success) {
-<<<<<<< HEAD
-          winston.debug('Authenticated socket ', socket.id);
-=======
           debug('Authenticated socket %s', socket.id);
->>>>>>> af1909b1
           socket.auth = true;
           _.each(io.nsps, function(nsp) {
             restoreConnection(nsp, socket);
@@ -73,14 +60,10 @@
     setTimeout(function(){
       //If the socket didn't authenticate after connection, disconnect it
       if (!socket.auth) {
-<<<<<<< HEAD
-        winston.debug('Disconnecting socket ', socket.id);
-=======
         debug('Disconnecting socket %s', socket.id);
->>>>>>> af1909b1
         socket.disconnect('unauthorized');
       }
     }, timeout);
 
   });
-};
+};